--------------------------------------------------------------------------------------------------------------
File for tracking changes in EinsteinPy from v0.3.0. This file should be dumped later into the main changelog.
--------------------------------------------------------------------------------------------------------------


0.4.0
-----
CONTRIBUTORS
- shreyasbapat
- bibek22
- JeS24
- Qbiwan
- Aditya7799

CHANGES
- [#506]: Tests moved outside of the package. 
- [#510]: Added a utility function for Outer Product and Contraction of Tensors in the symbolic module.
- [#512]: Refactored metric, utils and geodesic modules, added metric.BaseMetric class
- [#512]: Fixed #113, Fixed cyclomatic complexity issue in metric.Schwarzschild and metric.Kerr classes
- [#512]: Fixed #141, Refactored utils and merged most utilities into metric itself
- [#512]: Fixed #410, Improved __str__ and __repr__ messages for Geodesic objects
- [#512]: Fixed #507, Fixed a mathematical inaccuracy in metric.Schwarzschild class
- [#512]: Fixed #508, Removed a stray scaling factor in metric.KerrNewman class
- [#512]: Fixed #514, Replaced Spin Parameter with Length Parameter throughout metric module
- [#512]: Fixed #515, Renamed "maxwell" to "em"
- [#521]: Refactored coordinates, geodesic and metric modules, added support for 4-Vectors
- [#521]: Fixed #517, Removed Spin Parameter from bodies
- [#521]: Fixed #524, Fixed breakage, caused due to isort changes
- [#521]: Partially fixed #523, Fixed Schwarzschild and Kerr
- [#527]: Added support for Null Geodesics in Kerr & Schwarzschild Spacetimes
- [#527]: Added new features to plotting.geodesic
- [#527]: Dropped support for Python 3.6
- [#547]: Fixed #516, Added __all__ across modules
- [#547]: Fixed #552, Renamed missing attributes in einsteinpy.plotting.geodesic.static
- [#547]: Increased test coverage for einsteinpy.ijit
<<<<<<< HEAD
- [#548]: Fixed #36, Added support for animated Geodesic
- [#548]: Fixed #105, Added support for simulating Null Geodesics in Kerr & Schwarzschild geometries
- [#548]: Fixed #122, Schwarzschild & Kerr algorithms validated
- [#548]: Fixed #367, Scaling issues fixed for Frame Dragging
- [#548]: Fixed #535, Moved to a pure python geodesic solver, Julia dependency removed
- [#548]: Minor edits to documentation for the geodesic and plotting.geodesic modules

=======
- [#551]: Fixed #526, Exceptions module added, CoordinateError class implemented
>>>>>>> 86d0b7d8

0.5.0
-----
CONTRIBUTORS
CHANGES

0.6.0
-----
CONTRIBUTORS
CHANGES<|MERGE_RESOLUTION|>--- conflicted
+++ resolved
@@ -33,17 +33,14 @@
 - [#547]: Fixed #516, Added __all__ across modules
 - [#547]: Fixed #552, Renamed missing attributes in einsteinpy.plotting.geodesic.static
 - [#547]: Increased test coverage for einsteinpy.ijit
-<<<<<<< HEAD
-- [#548]: Fixed #36, Added support for animated Geodesic
+- [#551]: Fixed #526, Exceptions module added, CoordinateError class implemented
+- [#548]: Fixed #36, Added support for animated Geodesic plots
+- [#548]: Fixed #40, Added support for Order 4, 6 & 8 Geodesic Integrators
 - [#548]: Fixed #105, Added support for simulating Null Geodesics in Kerr & Schwarzschild geometries
 - [#548]: Fixed #122, Schwarzschild & Kerr algorithms validated
 - [#548]: Fixed #367, Scaling issues fixed for Frame Dragging
 - [#548]: Fixed #535, Moved to a pure python geodesic solver, Julia dependency removed
-- [#548]: Minor edits to documentation for the geodesic and plotting.geodesic modules
-
-=======
-- [#551]: Fixed #526, Exceptions module added, CoordinateError class implemented
->>>>>>> 86d0b7d8
+- [#548]: Minor edits to documentation for geodesic and plotting.geodesic modules
 
 0.5.0
 -----
